--- conflicted
+++ resolved
@@ -114,14 +114,6 @@
   {
    "cell_type": "code",
    "execution_count": null,
-<<<<<<< HEAD
-   "metadata": {
-    "pycharm": {
-     "name": "#%%\n"
-    }
-   },
-=======
->>>>>>> 288ed419
    "outputs": [],
    "source": [
     "use_mlflow = False\n",
@@ -131,17 +123,6 @@
     "                                         tracking_uri=\"https://mlflow.crto.in/\",\n",
     "                                         experiment_name=\"deepr-nn\",\n",
     "                                        artifact_location=\"viewfs://root/user/deepr/dev/mlflow_artifacts\")"
-<<<<<<< HEAD
-   ]
-  },
-  {
-   "cell_type": "markdown",
-   "metadata": {
-    "pycharm": {
-     "name": "#%% md\n"
-    }
-   },
-=======
    ],
    "metadata": {
     "collapsed": false,
@@ -152,7 +133,6 @@
   },
   {
    "cell_type": "markdown",
->>>>>>> 288ed419
    "source": [
     "Now let's add specs that would additionally track progress of our model\n",
     "\n",
@@ -194,28 +174,6 @@
    },
    "outputs": [],
    "source": [
-<<<<<<< HEAD
-    "This just defines two dictionaries whose arguments will be given to the actual `TrainSpec` and `EvalSpec` of the resulting `tf.estimator`.\n",
-    "\n",
-    "\n",
-    "## Metrics\n",
-    "\n",
-    "Now, we can also add some metrics to monitor training and evaluation. There are 3 types of metrics \n",
-    "\n",
-    "- Training: during training, on the training set.\n",
-    "- Evaluation: during evaluation, on the evaluation set.\n",
-    "- Final: after the training is complete, re-evaluate on the whole validation set.\n",
-    "\n",
-    "\n",
-    "Let's add some to our model, by computing an exponential moving average of the loss during training, or computing the mean of the loss on the validation set (already done by `tf.estimator` but we do it for the sake of the example)."
-   ]
-  },
-  {
-   "cell_type": "markdown",
-   "metadata": {},
-   "source": [
-=======
->>>>>>> 288ed419
     "In `deepr`, metrics implement the following base class\n",
     "\n",
     "```python\n",
